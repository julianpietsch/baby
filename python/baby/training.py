--- conflicted
+++ resolved
@@ -331,7 +331,6 @@
         return self._cnns[cnn_id]
 
     @property
-<<<<<<< HEAD
     def histories(self):
         # Always get the most up-to-date version from disk
         hdict = {}
@@ -373,16 +372,9 @@
                                        custom_objects=custom_objects)
         return self._opt_cnn
 
-    @property
-    def ctrack_trainer(self):
-        if not hasattr(self, '_track_trainer'):
-            self._track_trainer = TrackingTrainer(self.data._metadata,
-                                                  self.data)
-=======
     def track_trainer(self):
         if not hasattr(self, '_track_trainer'):
             self._track_trainer = TrackTrainer(self.data._metadata, self.data)
->>>>>>> 7c27d171
             return self._track_trainer
 
     @property
